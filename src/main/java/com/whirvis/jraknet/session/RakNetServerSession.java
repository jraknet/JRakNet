/*
 *       _   _____            _      _   _          _
 *      | | |  __ \          | |    | \ | |        | |
 *      | | | |__) |   __ _  | | __ |  \| |   ___  | |_
 *  _   | | |  _  /   / _` | | |/ / | . ` |  / _ \ | __|
 * | |__| | | | \ \  | (_| | |   <  | |\  | |  __/ | |_
 *  \____/  |_|  \_\  \__,_| |_|\_\ |_| \_|  \___|  \__|
 *
 * the MIT License (MIT)
 *
 * Copyright (c) 2016-2018 Trent Summerlin
 *
 * Permission is hereby granted, free of charge, to any person obtaining a copy
 * of this software and associated documentation files (the "Software"), to deal
 * in the Software without restriction, including without limitation the rights
 * to use, copy, modify, merge, publish, distribute, sublicense, and/or sell
 * copies of the Software, and to permit persons to whom the Software is
 * furnished to do so, subject to the following conditions:
 *
 * the above copyright notice and this permission notice shall be included in all
 * copies or substantial portions of the Software.
 *
 * THE SOFTWARE IS PROVIDED "AS IS", WITHOUT WARRANTY OF ANY KIND, EXPRESS OR
 * IMPLIED, INCLUDING BUT NOT LIMITED TO THE WARRANTIES OF MERCHANTABILITY,
 * FITNESS FOR A PARTICULAR PURPOSE AND NONINFRINGEMENT. IN NO EVENT SHALL THE
 * AUTHORS OR COPYRIGHT HOLDERS BE LIABLE FOR ANY CLAIM, DAMAGES OR OTHER
 * LIABILITY, WHETHER IN AN ACTION OF CONTRACT, TORT OR OTHERWISE, ARISING FROM,
 * OUT OF OR IN CONNECTION WITH THE SOFTWARE OR THE USE OR OTHER DEALINGS IN THE
 * SOFTWARE.
 */
package com.whirvis.jraknet.session;

import static com.whirvis.jraknet.protocol.MessageIdentifier.*;

import java.net.InetSocketAddress;

import com.whirvis.jraknet.RakNetPacket;
import com.whirvis.jraknet.client.RakNetClient;
import com.whirvis.jraknet.client.RakNetClientListener;
import com.whirvis.jraknet.protocol.ConnectionType;
import com.whirvis.jraknet.protocol.Reliability;
import com.whirvis.jraknet.protocol.login.ConnectionRequestAccepted;
import com.whirvis.jraknet.protocol.login.NewIncomingConnection;
import com.whirvis.jraknet.protocol.message.EncapsulatedPacket;
import com.whirvis.jraknet.protocol.message.acknowledge.Record;

import io.netty.channel.Channel;

/**
 * This class represents a server connection and handles the login sequence
 * packets.
 *
 * @author Trent Summerlin
 */
public class RakNetServerSession extends RakNetSession {

	private final RakNetClient client;
<<<<<<< HEAD
=======
	private EncapsulatedPacket incomingConnectionPacket;
	private long timestamp;
>>>>>>> 23513316

	/**
	 * Called by the client when the connection is closed.
	 */
	public void closeConnection() {
		sendQueue.clear(); // Make sure disconnect packet is first in-line
		this.sendMessage(Reliability.UNRELIABLE, ID_DISCONNECTION_NOTIFICATION);
		this.update(); // Make sure the packet is sent out
	}

	/**
	 * Constructs a <code>RakNetClientSession</code> with the specified
	 * <code>RakNetClient</code>, globally unique ID, maximum transfer unit,
	 * <code>Channel</code>, and address.
	 * 
	 * @param client
	 *            the <code>RakNetClient</code>.
	 * @param connectionType
	 *            the connection type of the session.
	 * @param guid
	 *            the globally unique ID.
	 * @param maximumTransferUnit
	 *            the maximum transfer unit
	 * @param channel
	 *            the <code>Channel</code>.
	 * @param address
	 *            the address.
	 */
	public RakNetServerSession(RakNetClient client, ConnectionType connectionType, long guid, int maximumTransferUnit,
			Channel channel, InetSocketAddress address) {
		super(connectionType, guid, maximumTransferUnit, channel, address);
		this.client = client;
		this.setState(RakNetState.HANDSHAKING); // We start at the handshake
	}

	@Override
	public long getTimestamp() {
		return System.currentTimeMillis() - this.timestamp;
	}

	@Override
	public void onAcknowledge(Record record, EncapsulatedPacket packet) {
		for (RakNetClientListener listener : client.getListeners()) {
			listener.onAcknowledge(this, record, packet);
		}
<<<<<<< HEAD
=======

		// If the server received our IncomingConnectionPacket we are connected
		if (!this.getState().equals(RakNetState.CONNECTED) && incomingConnectionPacket != null) {
			if (record.equals(incomingConnectionPacket.ackRecord)) {
				this.timestamp = System.currentTimeMillis();
				this.setState(RakNetState.CONNECTED);
				for (RakNetClientListener listener : client.getListeners()) {
					listener.onConnect(this);
				}
			}
		}
>>>>>>> 23513316
	}

	@Override
	public void onNotAcknowledge(Record record, EncapsulatedPacket packet) {
		for (RakNetClientListener listener : client.getListeners()) {
			listener.onNotAcknowledge(this, record, packet);
		}
	}

	@Override
	public void handleMessage(RakNetPacket packet, int channel) {
		short packetId = packet.getId();

		if (packetId == ID_CONNECTION_REQUEST_ACCEPTED && this.getState() == RakNetState.HANDSHAKING) {
			ConnectionRequestAccepted serverHandshake = new ConnectionRequestAccepted(packet);
			serverHandshake.decode();

			if (!serverHandshake.failed()) {
				NewIncomingConnection clientHandshake = new NewIncomingConnection();
				clientHandshake.serverAddress = client.getSession().getAddress();
				clientHandshake.clientTimestamp = serverHandshake.clientTimestamp;
				clientHandshake.serverTimestamp = serverHandshake.serverTimestamp;
				clientHandshake.encode();

				if (!clientHandshake.failed()) {
					this.sendMessage(Reliability.RELIABLE, clientHandshake);

					this.setState(RakNetState.CONNECTED);
					for (RakNetClientListener listener : client.getListeners()) {
						listener.onConnect(this);
					}
				} else {
					client.disconnect("Failed to login");
				}
			} else {
				client.disconnect("Failed to login");
			}
		} else if (packetId == ID_DISCONNECTION_NOTIFICATION) {
			this.setState(RakNetState.DISCONNECTED);
			client.disconnect("Server disconnected");
		} else {
			/*
			 * If the packet is a user packet, we use handleMessage(). If the ID
			 * is not a user packet but it is unknown to the session, we use
			 * handleUnknownMessage().
			 */
			if (packetId >= ID_USER_PACKET_ENUM) {
				for (RakNetClientListener listener : client.getListeners()) {
					listener.handleMessage(this, packet, channel);
				}
			} else {
				for (RakNetClientListener listener : client.getListeners()) {
					listener.handleUnknownMessage(this, packet, channel);
				}
			}
		}
	}

}<|MERGE_RESOLUTION|>--- conflicted
+++ resolved
@@ -55,11 +55,7 @@
 public class RakNetServerSession extends RakNetSession {
 
 	private final RakNetClient client;
-<<<<<<< HEAD
-=======
-	private EncapsulatedPacket incomingConnectionPacket;
 	private long timestamp;
->>>>>>> 23513316
 
 	/**
 	 * Called by the client when the connection is closed.
@@ -105,20 +101,6 @@
 		for (RakNetClientListener listener : client.getListeners()) {
 			listener.onAcknowledge(this, record, packet);
 		}
-<<<<<<< HEAD
-=======
-
-		// If the server received our IncomingConnectionPacket we are connected
-		if (!this.getState().equals(RakNetState.CONNECTED) && incomingConnectionPacket != null) {
-			if (record.equals(incomingConnectionPacket.ackRecord)) {
-				this.timestamp = System.currentTimeMillis();
-				this.setState(RakNetState.CONNECTED);
-				for (RakNetClientListener listener : client.getListeners()) {
-					listener.onConnect(this);
-				}
-			}
-		}
->>>>>>> 23513316
 	}
 
 	@Override
@@ -146,6 +128,7 @@
 				if (!clientHandshake.failed()) {
 					this.sendMessage(Reliability.RELIABLE, clientHandshake);
 
+					this.timestamp = System.currentTimeMillis();
 					this.setState(RakNetState.CONNECTED);
 					for (RakNetClientListener listener : client.getListeners()) {
 						listener.onConnect(this);
