--- conflicted
+++ resolved
@@ -243,13 +243,8 @@
 	 *            the discovery port to start broadcasting to.
 	 */
 	public final void addDiscoveryPort(int discoveryPort) {
-<<<<<<< HEAD
-		discoveryPorts.add(new Integer(discoveryPort));
+		discoveryPorts.add(discoveryPort);
 		log.debug("Added discovery port " + discoveryPort);
-=======
-		discoveryPorts.add(discoveryPort);
-		RakNetLogger.debug(this, "Added discovery port " + discoveryPort);
->>>>>>> 67b7d135
 	}
 
 	/**
@@ -259,13 +254,8 @@
 	 *            the discovery part to stop broadcasting from.
 	 */
 	public final void removeDiscoveryPort(int discoveryPort) {
-<<<<<<< HEAD
-		discoveryPorts.remove(new Integer(discoveryPort));
+    discoveryPorts.remove(discoveryPort);
 		log.debug("Removed discovery port " + discoveryPort);
-=======
-		discoveryPorts.remove(discoveryPort);
-		RakNetLogger.debug(this, "Removed discovery port " + discoveryPort);
->>>>>>> 67b7d135
 	}
 
 	/**
