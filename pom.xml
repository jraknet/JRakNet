<project xmlns="http://maven.apache.org/POM/4.0.0" xmlns:xsi="http://www.w3.org/2001/XMLSchema-instance" xsi:schemaLocation="http://maven.apache.org/POM/4.0.0 http://maven.apache.org/xsd/maven-4.0.0.xsd">
  <modelVersion>4.0.0</modelVersion>

  <groupId>net.marfgamer</groupId>
  <artifactId>jraknet</artifactId>
<<<<<<< HEAD
  <version>2.8.2-custom</version>
=======
  <version>2.8.3</version>
>>>>>>> a3a58e8b
  <packaging>jar</packaging>

  <name>JRakNet</name>
  <description>A RakNet protocol implementation written in Java</description>
  <url>http://marfgamer.net/JRakNet</url>

  <properties>
    <maven.compiler.source>1.9</maven.compiler.source>
    <maven.compiler.target>1.9</maven.compiler.target>
    <project.build.sourceEncoding>UTF-8</project.build.sourceEncoding>
    <github.global.server>github</github.global.server>
  </properties>

  <dependencies>
    <dependency>
      <groupId>junit</groupId>
      <artifactId>junit</artifactId>
      <version>3.8.1</version>
      <scope>test</scope>
    </dependency>

    <dependency>
      <groupId>io.netty</groupId>
      <artifactId>netty-handler</artifactId>
      <version>4.1.16.Final</version>
    </dependency>

    <dependency>
      <groupId>org.slf4j</groupId>
      <artifactId>slf4j-api</artifactId>
      <version>1.7.25</version>
    </dependency>
    
    <dependency>
      <groupId>org.slf4j</groupId>
      <artifactId>slf4j-simple</artifactId>
      <version>1.7.25</version>
      <scope>test</scope>
    </dependency>
    
  </dependencies>

  <distributionManagement>
    <repository>
      <id>maven-repo</id>
      <url>file://${project.build.directory}/mvn-repo</url>
    </repository>
  </distributionManagement>

  <build>
    <plugins>
      <!-- Build jar with dependencies -->
      <plugin>
        <artifactId>maven-assembly-plugin</artifactId>
        <executions>
          <execution>
            <phase>package</phase>
            <goals>
              <goal>single</goal>
            </goals>
          </execution>
        </executions>
        <configuration>
          <descriptorRefs>
            <descriptorRef>jar-with-dependencies</descriptorRef>
          </descriptorRefs>
        </configuration>
      </plugin>

      <!-- Build sources jar -->
      <plugin>
        <groupId>org.apache.maven.plugins</groupId>
        <artifactId>maven-source-plugin</artifactId>
        <executions>
          <execution>
            <id>attach-sources</id>
            <goals>
              <goal>jar</goal>
            </goals>
          </execution>
        </executions>
      </plugin>

      <!-- Build javadoc jar -->
      <plugin>
        <groupId>org.apache.maven.plugins</groupId>
        <artifactId>maven-javadoc-plugin</artifactId>
        <executions>
          <execution>
            <id>attach-javadocs</id>
            <goals>
              <goal>jar</goal>
            </goals>
          </execution>
        </executions>
      </plugin>

      <!-- Deploy to maven repository -->
      <plugin>
        <artifactId>maven-deploy-plugin</artifactId>
        <version>2.8.1</version>
        <configuration>
          <altDeploymentRepository>internal.repo::default::file://${project.build.directory}/mvn-repo</altDeploymentRepository>
        </configuration>
      </plugin>

      <!-- Add to maven repository -->
      <plugin>
        <groupId>com.github.github</groupId>
        <artifactId>site-maven-plugin</artifactId>
        <version>0.12</version>
        <configuration>
          <message>Maven artifacts for ${project.version}</message>
          <noJekyll>true</noJekyll>
          <outputDirectory>${project.build.directory}/mvn-repo</outputDirectory>
          <branch>refs/heads/master</branch>
          <merge>true</merge>
          <includes>
            <include>**/*</include>
          </includes>
          <repositoryName>MavenRepository</repositoryName>
          <repositoryOwner>JRakNet</repositoryOwner>
        </configuration>
        <executions>
          <execution>
            <goals>
              <goal>site</goal>
            </goals>
            <phase>deploy</phase>
          </execution>
        </executions>
      </plugin>
    </plugins>
  </build>
</project><|MERGE_RESOLUTION|>--- conflicted
+++ resolved
@@ -3,11 +3,7 @@
 
   <groupId>net.marfgamer</groupId>
   <artifactId>jraknet</artifactId>
-<<<<<<< HEAD
-  <version>2.8.2-custom</version>
-=======
   <version>2.8.3</version>
->>>>>>> a3a58e8b
   <packaging>jar</packaging>
 
   <name>JRakNet</name>
